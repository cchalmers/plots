--- conflicted
+++ resolved
@@ -36,11 +36,6 @@
     Plots.Types.Histogram
     Plots.Types.Line
     Plots.Types.Function
-<<<<<<< HEAD
-    -- Plots.Types.Heatmap
-    Plots.Types.Scatter
-    Plots.Types.Ribbon
-=======
     Plots.Types.Scatter
     Plots.Types.Ribbon
     Plots.Types.Others
@@ -48,7 +43,6 @@
     Plots.Types.Pie
     Plots.Types.Smooth
     Plots.Types.Text
->>>>>>> 192c1ce4
     Plots.Utils
     Diagrams.Coordinates.Isomorphic
     Diagrams.Coordinates.Polar
