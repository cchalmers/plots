{-# LANGUAGE DeriveDataTypeable    #-}
{-# LANGUAGE FlexibleContexts      #-}
{-# LANGUAGE FlexibleInstances     #-}
{-# LANGUAGE MultiParamTypeClasses #-}
{-# LANGUAGE RankNTypes            #-}
{-# LANGUAGE TypeFamilies          #-}
{-# LANGUAGE UndecidableInstances  #-}
{-# LANGUAGE ConstraintKinds       #-}

{-# OPTIONS_GHC -fno-warn-orphans       #-}

{-# LANGUAGE CPP                       #-}
{-# LANGUAGE ExistentialQuantification #-}
{-# LANGUAGE FunctionalDependencies    #-}
{-# LANGUAGE RecordWildCards           #-}

{-# LANGUAGE StandaloneDeriving        #-}

-- Orphans: Plotable (Path V2 n)

module Plots.Types.Line
  ( -- * Trail plot
    mkTrail
  , mkTrailOf

  , mkPath
  , mkPathOf

    -- * GLinePlot plot
  , GLinePlot
  , _LinePlot

  , LinePlot
  , mkLinePlotOf
  , mkLinePlot
  
  , StepPlot
  , mkStepPlotOf
  , mkStepPlot

  , mkGLinePlotOf
  , mkGLinePlot

  , dotsonPoint
  , pathStyle
  ) where

import           Control.Lens     hiding (transform, ( # ), lmap)
import qualified Data.Foldable    as F
<<<<<<< HEAD
import Diagrams.Prelude
=======
import           Data.Typeable
import           Diagrams.Coordinates.Isomorphic
-- import Data.Typeable
import           Diagrams.Prelude  hiding (view)
-- import Diagrams.LinearMap
-- import Diagrams.ThreeD.Types
>>>>>>> d59931db

import Diagrams.Coordinates.Isomorphic

import Plots.Themes
import Plots.Types

------------------------------------------------------------------------
-- mkTrail and mkPath
------------------------------------------------------------------------

mkTrail :: (PointLike v n p, OrderedField n, F.Foldable f) => f p -> Located (Trail v n)
mkTrail = mkTrailOf folded

mkTrailOf :: (PointLike v n p, OrderedField n) => Fold s p -> s -> Located (Trail v n)
mkTrailOf f ps = fromVertices $ toListOf (f . unpointLike) ps

mkPathOf :: (PointLike v n p, OrderedField n) => Fold s t -> Fold t p -> s -> Path v n
mkPathOf f1 f2 as = Path $ map (mkTrailOf f2) (toListOf f1 as)

mkPath :: (PointLike v n p, OrderedField n, F.Foldable f, F.Foldable g) => g (f p) -> Path v n
mkPath = mkPathOf folded folded

instance (TypeableFloat n, Renderable (Path V2 n) b) => Plotable (Path V2 n) b where
  renderPlotable s path pp
    = stroke path
        # transform (s^.specTrans)
        # applyLineStyle pp

  defLegendPic _ pp
    = (p2 (-10,0) ~~ p2 (10,0))
        # applyLineStyle pp

------------------------------------------------------------------------
-- Sample
------------------------------------------------------------------------

-- kernalDensity :: Int -> Fold s n -> s -> LinePlot V2 n
-- kernalDensity n f as =
-----------------------------------------------------------------------

data GLinePlot v n a = forall s. GLinePlot
  { sData :: s
  , sFold :: Fold s a
  , sPos  :: a -> Point v n
  , sSty  :: Maybe (a -> Style V2 n)
  , cPnt  :: Bool
  } deriving Typeable

type instance V (GLinePlot v n a) = v
type instance N (GLinePlot v n a) = n

instance (Metric v, OrderedField n) => Enveloped (GLinePlot v n a) where
  getEnvelope GLinePlot {..} = foldMapOf (sFold . to sPos) getEnvelope sData

instance (Typeable a, Typeable b, TypeableFloat n, Renderable (Path V2 n) b)
    => Plotable (GLinePlot V2 n a) b where
  renderPlotable s GLinePlot {..} pp =
      fromVertices (toListOf (sFold . to sPos . to (logPoint ls)) sData)
        # transform t
        # applyLineStyle pp
   <> if cPnt
        then foldMapOf sFold mk sData # applyMarkerStyle pp
        else mempty
    where
      t = s ^. specTrans
      ls = s ^. specScale
      mk a = marker # maybe id (applyStyle . ($ a)) sSty
                    # moveTo (specPoint s $ sPos a)
      marker = pp ^. plotMarker

  defLegendPic GLinePlot {..} pp 
      = (p2 (-10,0) ~~ p2 (10,0))
          # applyLineStyle pp

_LinePlot :: (Plotable (LinePlot v n) b, Typeable b)
             => Prism' (Plot b v n) (LinePlot v n)
_LinePlot = _Plot

------------------------------------------------------------------------
-- Line Plot
------------------------------------------------------------------------

type LinePlot v n = GLinePlot v n (Point v n)

-- | Make a line plot.
mkLinePlot :: (PointLike v n p, F.Foldable f, Num n)
              => f p -> LinePlot v n
mkLinePlot = mkLinePlotOf folded

-- | Make a line plot using the given fold.
mkLinePlotOf :: (PointLike v n p, Num n)
                => Fold s p -> s -> LinePlot v n
mkLinePlotOf f a = GLinePlot
  { sData = a
  , sFold = f . unpointLike
  , sPos  = id
  , sSty  = Nothing
  , cPnt  = False
  }

------------------------------------------------------------------------
-- Step plot -- use fold here rather than api
------------------------------------------------------------------------

type StepPlot v n = GLinePlot v n (Point v n)

mkStepPlotOf :: (PointLike v n p, Fractional n)
               => Fold s p -> s -> StepPlot v n
mkStepPlotOf f a = GLinePlot
  { sData = a
  , sFold = f . unpointLike
  , sPos  = id
  , sSty  = Nothing
  , cPnt  = False
  }

mkStepPlot :: (PointLike v n p, F.Foldable f, Fractional n)
             => f p -> StepPlot v n
mkStepPlot = mkStepPlotOf folded

------------------------------------------------------------------------
-- General Line Plot
------------------------------------------------------------------------

mkGLinePlotOf :: (PointLike v n p, Fractional n)
                 => Fold s a -> s -> (a -> p) -> GLinePlot v n a
mkGLinePlotOf f a pf = GLinePlot
  { sData = a
  , sFold = f
  , sPos  = view unpointLike . pf
  , sSty  = Nothing
  , cPnt = False
  }

mkGLinePlot :: (PointLike v n p, F.Foldable f, Fractional n)
               => f a -> (a -> p) -> GLinePlot v n a
mkGLinePlot = mkGLinePlotOf folded

------------------------------------------------------------------------
-- Line plot lenses
------------------------------------------------------------------------

class HasPath a v n d | a -> v n, a -> d where
  line :: Lens' a (GLinePlot v n d)

  pathStyle :: Lens' a (Maybe (d -> Style V2 n))
  pathStyle  = line . lens sSty (\sp sty -> sp {sSty = sty})


  dotsonPoint :: Lens' a Bool
  dotsonPoint = line . lens cPnt (\s b -> (s {cPnt = b}))

instance HasPath (GLinePlot v n d) v n d where
  line = id

instance HasPath (PropertiedPlot (GLinePlot v n d) b) v n d where
  line = _pp
<|MERGE_RESOLUTION|>--- conflicted
+++ resolved
@@ -33,7 +33,7 @@
   , LinePlot
   , mkLinePlotOf
   , mkLinePlot
-  
+
   , StepPlot
   , mkStepPlotOf
   , mkStepPlot
@@ -47,18 +47,9 @@
 
 import           Control.Lens     hiding (transform, ( # ), lmap)
 import qualified Data.Foldable    as F
-<<<<<<< HEAD
-import Diagrams.Prelude
-=======
 import           Data.Typeable
 import           Diagrams.Coordinates.Isomorphic
--- import Data.Typeable
 import           Diagrams.Prelude  hiding (view)
--- import Diagrams.LinearMap
--- import Diagrams.ThreeD.Types
->>>>>>> d59931db
-
-import Diagrams.Coordinates.Isomorphic
 
 import Plots.Themes
 import Plots.Types
@@ -127,7 +118,7 @@
                     # moveTo (specPoint s $ sPos a)
       marker = pp ^. plotMarker
 
-  defLegendPic GLinePlot {..} pp 
+  defLegendPic GLinePlot {..} pp
       = (p2 (-10,0) ~~ p2 (10,0))
           # applyLineStyle pp
 
